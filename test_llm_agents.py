





import os
<<<<<<< HEAD
import json
import asyncio
import unittest
from unittest.mock import patch, MagicMock

# Import agent classes
try:
    from analyst import Analyst
    from developer import Developer
    from tester import Tester
    from optimizer import Optimizer
    from researcher import Researcher
    from agent_workflow import AgentWorkflow
    from memory_manager import MemoryManager
except ImportError as e:
    print(f"Error importing agent modules: {e}")
    raise

class TestLLMAgents(unittest.IsolatedAsyncioTestCase):
    """Test LLM-powered agents with memory integration."""

    async def asyncSetUp(self):
        """Set up test environment."""
        # Initialize memory manager
        self.memory_manager = MemoryManager(
            redis_host=os.getenv("REDIS_HOST", "localhost"),
            redis_port=int(os.getenv("REDIS_PORT", 6379)),
            weaviate_url=os.getenv("WEAVIATE_URL", "http://localhost:8080"),
=======
import pytest

# Set a mock API key for testing
os.environ["OPENAI_API_KEY"] = "mock_key"

from analyst import Analyst
from developer import Developer
from tester import Tester
from optimizer import Optimizer
from researcher import Researcher
from agent_workflow import AgentWorkflow

@pytest.mark.asyncio
async def test_llm_agents():
    """Test the LLM-powered agents."""
    print("🧪 Testing LLM-powered agents...")

    # Create agents
    analyst = Analyst(temperature=0.5)
    developer = Developer(temperature=0.7)
    tester = Tester(temperature=0.3)
    researcher = Researcher(temperature=0.7)
    optimizer = Optimizer(temperature=0.5)
    optimizer.researcher = researcher

    # Test Analyst
    print("\n1. Testing Analyst...")
    task_description = "Create a Python function to calculate the factorial of a number"
    subtasks = await analyst.analyze_task(task_description)
    print(f"   Generated {len(subtasks)} subtasks:")
    for i, subtask in enumerate(subtasks[:3], 1):
        print(f"   {i}. {subtask.get('description', 'Unknown')}")

    # Test Developer
    print("\n2. Testing Developer...")
    if subtasks:
        code = await developer.develop_code(subtasks[0], "python")
        print(f"   Generated code for: {code.get('description', 'Unknown')}")
        print(f"   Code snippet: {code.get('code', 'No code')[:100]}...")

    # Test Tester
    print("\n3. Testing Tester...")
    if 'code' in locals():
        test_result = await tester.test_code(code, subtasks[0], "python", "basic")
        print(f"   Test result: {'✅ Passed' if test_result.get('passed', False) else '❌ Failed'}")

    # Test Researcher
    print("\n4. Testing Researcher...")
    research_results = await researcher.search_web("Python factorial function")
    print(f"   Found {len(research_results)} search results:")
    for i, result in enumerate(research_results[:2], 1):
        print(f"   {i}. {result.get('title', 'Unknown')}")

    # Test Optimizer
    print("\n5. Testing Optimizer...")
    if 'code' in locals() and 'test_result' in locals():
        optimization_result = await optimizer.analyze_and_optimize(
            task_description,
            code,
            [test_result],
            "python"
>>>>>>> 602fb029
        )

        # Initialize agents with memory manager
        self.analyst = Analyst(memory_manager=self.memory_manager)
        self.developer = Developer(memory_manager=self.memory_manager)
        self.tester = Tester(memory_manager=self.memory_manager)
        self.optimizer = Optimizer(memory_manager=self.memory_manager)
        self.researcher = Researcher(memory_manager=self.memory_manager)

        # Initialize workflow with memory manager
        self.workflow = AgentWorkflow(memory_manager=self.memory_manager)

        # Add agents to workflow
        self.workflow.add_agent("analyst", self.analyst)
        self.workflow.add_agent("developer", self.developer)
        self.workflow.add_agent("tester", self.tester)
        self.workflow.add_agent("optimizer", self.optimizer)
        self.workflow.add_agent("researcher", self.researcher)

    async def asyncTearDown(self):
        """Clean up test environment."""
        if self.memory_manager:
            self.memory_manager.close()

    @patch("litellm.completion")
    async def test_analyst_task_analysis(self, mock_completion):
        """Test Analyst task analysis with memory."""
        # Mock LLM response
        mock_completion.return_value = {
            "choices": [{"message": {"content": '["subtask1", "subtask2"]'}}],
            "usage": {"total_tokens": 100},
        }

        # Test task analysis
        task_description = "Create a Python function to calculate Fibonacci numbers"
        result = await self.analyst.analyze_task(task_description)

        # Verify result
        self.assertIn("subtasks", result)
        self.assertEqual(len(result["subtasks"]), 2)

        # Verify memory storage
        memory_result = self.analyst.retrieve_memory("test_analysis", memory_type="short")
        self.assertIsNotNone(memory_result)

    @patch("litellm.completion")
    async def test_developer_code_generation(self, mock_completion):
        """Test Developer code generation with memory."""
        # Mock LLM response
        mock_completion.return_value = {
            "choices": [{"message": {"content": "def fibonacci(n):\n    return n"}}],
            "usage": {"total_tokens": 150},
        }

        # Test code generation
        subtask = {"description": "Implement Fibonacci function"}
        result = await self.developer.develop_code(subtask, "python")

        # Verify result
        self.assertIn("code", result)
        self.assertIn("def fibonacci", result["code"])

        # Verify memory storage
        memory_result = self.developer.retrieve_memory("test_code", memory_type="short")
        self.assertIsNotNone(memory_result)

    @patch("litellm.completion")
    async def test_tester_test_generation(self, mock_completion):
        """Test Tester test generation with memory."""
        # Mock LLM response
        mock_completion.return_value = {
            "choices": [{"message": {"content": "def test_fibonacci():\n    assert fibonacci(5) == 5"}}],
            "usage": {"total_tokens": 120},
        }

        # Test test generation
        code_data = {"code": "def fibonacci(n):\n    return n"}
        result = await self.tester.generate_tests(code_data)

        # Verify result
        self.assertIn("test_cases", result)
        self.assertTrue(len(result["test_cases"]) > 0)

        # Verify memory storage
        memory_result = self.tester.retrieve_memory("test_tests", memory_type="short")
        self.assertIsNotNone(memory_result)

    @patch("litellm.completion")
    async def test_optimizer_code_optimization(self, mock_completion):
        """Test Optimizer code optimization with memory."""
        # Mock LLM response
        mock_completion.return_value = {
            "choices": [{"message": {"content": "def optimized_fibonacci(n, memo={}):\n    return n"}}],
            "usage": {"total_tokens": 130},
        }

        # Test code optimization
        code_data = {"code": "def fibonacci(n):\n    return n"}
        result = await self.optimizer.optimize_code(code_data)

        # Verify result
        self.assertIn("optimized_code", result)
        self.assertIn("optimized_fibonacci", result["optimized_code"])

        # Verify memory storage
        memory_result = self.optimizer.retrieve_memory("test_optimized", memory_type="short")
        self.assertIsNotNone(memory_result)

    @patch("litellm.completion")
    async def test_researcher_topic_research(self, mock_completion):
        """Test Researcher topic research with memory."""
        # Mock LLM response
        mock_completion.return_value = {
            "choices": [{"message": {"content": '{"summary": "Fibonacci is a sequence..."}'}}],
            "usage": {"total_tokens": 200},
        }

        # Test topic research
        topic = "Fibonacci sequence"
        result = await self.researcher.research_topic(topic)

        # Verify result
        self.assertIn("summary", result)
        self.assertIn("Fibonacci", result["summary"])

        # Verify memory storage
        memory_result = self.researcher.retrieve_memory("test_research", memory_type="short")
        self.assertIsNotNone(memory_result)

    @patch("litellm.completion")
    async def test_workflow_execution(self, mock_completion):
        """Test complete workflow execution with memory."""
        # Mock LLM responses
        mock_completion.return_value = {
            "choices": [{"message": {"content": "Mock response"}}],
            "usage": {"total_tokens": 100},
        }

        # Define a sample task
        sample_task = {
            "id": "test_task_001",
            "description": "Test workflow execution",
            "requirements": ["Test requirement 1", "Test requirement 2"],
        }

        # Set initial state
        self.workflow.set_initial_state(sample_task, task_id=sample_task["id"])

        # Execute workflow
        result = await self.workflow.execute_workflow()

        # Verify result
        self.assertIn("status", result)
        self.assertEqual(result["status"], "completed")
        self.assertIn("results", result)

        # Verify memory storage
        task_history = self.workflow.get_task_history(sample_task["id"])
        self.assertGreater(len(task_history), 0, "Task history should not be empty")

        # Verify memory recovery
        recovery_result = self.workflow.recover_task(sample_task["id"])
        self.assertTrue(recovery_result, "Task recovery should be successful")

    @patch("litellm.completion")
    async def test_memory_consolidation(self, mock_completion):
        """Test memory consolidation."""
        # Mock LLM responses
        mock_completion.return_value = {
            "choices": [{"message": {"content": "Mock response"}}],
            "usage": {"total_tokens": 100},
        }

        # Define a sample task
        sample_task = {
            "id": "test_consolidation_001",
            "description": "Test memory consolidation",
            "requirements": ["Test consolidation"],
        }

        # Set initial state
        self.workflow.set_initial_state(sample_task, task_id=sample_task["id"])

        # Execute workflow
        result = await self.workflow.execute_workflow()

        # Consolidate memory
        self.memory_manager.consolidate_memory(sample_task["id"])

        # Verify long-term memory
        long_term_results = self.memory_manager.retrieve_long_term(
            sample_task["description"],
            limit=5
        )
        self.assertGreater(len(long_term_results), 0, "Long-term memory should contain results")

    async def test_memory_fallback(self):
        """Test memory fallback when memory manager is not available."""
        # Create agent without memory manager
        agent_no_memory = Analyst()

        # Test memory operations without memory manager
        store_result = agent_no_memory.store_memory("test_key", "test_value")
        self.assertFalse(store_result, "Memory operations should fail without memory manager")

        retrieve_result = agent_no_memory.retrieve_memory("test_key")
        self.assertIsNone(retrieve_result, "Memory retrieval should return None without memory manager")

    async def test_error_handling(self):
        """Test error handling in agents."""
        # Test with invalid input
        with self.assertRaises(Exception):
            await self.analyst.analyze_task(None)

        with self.assertRaises(Exception):
            await self.developer.develop_code(None, "python")

if __name__ == "__main__":
    unittest.main()




<|MERGE_RESOLUTION|>--- conflicted
+++ resolved
@@ -1,40 +1,10 @@
 
 
 
-
-
-
+#!/usr/bin/env python3
+import asyncio
+import sys
 import os
-<<<<<<< HEAD
-import json
-import asyncio
-import unittest
-from unittest.mock import patch, MagicMock
-
-# Import agent classes
-try:
-    from analyst import Analyst
-    from developer import Developer
-    from tester import Tester
-    from optimizer import Optimizer
-    from researcher import Researcher
-    from agent_workflow import AgentWorkflow
-    from memory_manager import MemoryManager
-except ImportError as e:
-    print(f"Error importing agent modules: {e}")
-    raise
-
-class TestLLMAgents(unittest.IsolatedAsyncioTestCase):
-    """Test LLM-powered agents with memory integration."""
-
-    async def asyncSetUp(self):
-        """Set up test environment."""
-        # Initialize memory manager
-        self.memory_manager = MemoryManager(
-            redis_host=os.getenv("REDIS_HOST", "localhost"),
-            redis_port=int(os.getenv("REDIS_PORT", 6379)),
-            weaviate_url=os.getenv("WEAVIATE_URL", "http://localhost:8080"),
-=======
 import pytest
 
 # Set a mock API key for testing
@@ -96,227 +66,39 @@
             code,
             [test_result],
             "python"
->>>>>>> 602fb029
         )
+        print(f"   Generated {len(optimization_result.get('suggestions', []))} suggestions:")
+        for i, suggestion in enumerate(optimization_result.get('suggestions', [])[:2], 1):
+            print(f"   {i}. {suggestion.get('type', 'Unknown')}: {suggestion.get('details', 'No details')}")
 
-        # Initialize agents with memory manager
-        self.analyst = Analyst(memory_manager=self.memory_manager)
-        self.developer = Developer(memory_manager=self.memory_manager)
-        self.tester = Tester(memory_manager=self.memory_manager)
-        self.optimizer = Optimizer(memory_manager=self.memory_manager)
-        self.researcher = Researcher(memory_manager=self.memory_manager)
+    # Test Workflow
+    print("\n6. Testing Agent Workflow...")
+    workflow = AgentWorkflow()
+    workflow.register_agent("analyst", analyst)
+    workflow.register_agent("developer", developer)
+    workflow.register_agent("tester", tester)
+    workflow.register_agent("optimizer", optimizer)
 
-        # Initialize workflow with memory manager
-        self.workflow = AgentWorkflow(memory_manager=self.memory_manager)
+    workflow.add_edge("analyst", "developer")
+    workflow.add_edge("developer", "tester")
+    workflow.add_edge("tester", "optimizer")
 
-        # Add agents to workflow
-        self.workflow.add_agent("analyst", self.analyst)
-        self.workflow.add_agent("developer", self.developer)
-        self.workflow.add_agent("tester", self.tester)
-        self.workflow.add_agent("optimizer", self.optimizer)
-        self.workflow.add_agent("researcher", self.researcher)
+    initial_data = {
+        "task_description": "Create a Python function to add two numbers",
+        "language": "python",
+        "test_type": "basic"
+    }
 
-    async def asyncTearDown(self):
-        """Clean up test environment."""
-        if self.memory_manager:
-            self.memory_manager.close()
+    workflow_result = await workflow.execute_workflow("analyst", initial_data)
 
-    @patch("litellm.completion")
-    async def test_analyst_task_analysis(self, mock_completion):
-        """Test Analyst task analysis with memory."""
-        # Mock LLM response
-        mock_completion.return_value = {
-            "choices": [{"message": {"content": '["subtask1", "subtask2"]'}}],
-            "usage": {"total_tokens": 100},
-        }
+    if workflow_result["status"] == "completed":
+        print("   ✅ Workflow completed successfully!")
+        print(f"   Generated {len(workflow_result['data'].get('test_results', []))} test results")
+    else:
+        print(f"   ❌ Workflow failed: {workflow_result.get('error', 'Unknown error')}")
 
-        # Test task analysis
-        task_description = "Create a Python function to calculate Fibonacci numbers"
-        result = await self.analyst.analyze_task(task_description)
-
-        # Verify result
-        self.assertIn("subtasks", result)
-        self.assertEqual(len(result["subtasks"]), 2)
-
-        # Verify memory storage
-        memory_result = self.analyst.retrieve_memory("test_analysis", memory_type="short")
-        self.assertIsNotNone(memory_result)
-
-    @patch("litellm.completion")
-    async def test_developer_code_generation(self, mock_completion):
-        """Test Developer code generation with memory."""
-        # Mock LLM response
-        mock_completion.return_value = {
-            "choices": [{"message": {"content": "def fibonacci(n):\n    return n"}}],
-            "usage": {"total_tokens": 150},
-        }
-
-        # Test code generation
-        subtask = {"description": "Implement Fibonacci function"}
-        result = await self.developer.develop_code(subtask, "python")
-
-        # Verify result
-        self.assertIn("code", result)
-        self.assertIn("def fibonacci", result["code"])
-
-        # Verify memory storage
-        memory_result = self.developer.retrieve_memory("test_code", memory_type="short")
-        self.assertIsNotNone(memory_result)
-
-    @patch("litellm.completion")
-    async def test_tester_test_generation(self, mock_completion):
-        """Test Tester test generation with memory."""
-        # Mock LLM response
-        mock_completion.return_value = {
-            "choices": [{"message": {"content": "def test_fibonacci():\n    assert fibonacci(5) == 5"}}],
-            "usage": {"total_tokens": 120},
-        }
-
-        # Test test generation
-        code_data = {"code": "def fibonacci(n):\n    return n"}
-        result = await self.tester.generate_tests(code_data)
-
-        # Verify result
-        self.assertIn("test_cases", result)
-        self.assertTrue(len(result["test_cases"]) > 0)
-
-        # Verify memory storage
-        memory_result = self.tester.retrieve_memory("test_tests", memory_type="short")
-        self.assertIsNotNone(memory_result)
-
-    @patch("litellm.completion")
-    async def test_optimizer_code_optimization(self, mock_completion):
-        """Test Optimizer code optimization with memory."""
-        # Mock LLM response
-        mock_completion.return_value = {
-            "choices": [{"message": {"content": "def optimized_fibonacci(n, memo={}):\n    return n"}}],
-            "usage": {"total_tokens": 130},
-        }
-
-        # Test code optimization
-        code_data = {"code": "def fibonacci(n):\n    return n"}
-        result = await self.optimizer.optimize_code(code_data)
-
-        # Verify result
-        self.assertIn("optimized_code", result)
-        self.assertIn("optimized_fibonacci", result["optimized_code"])
-
-        # Verify memory storage
-        memory_result = self.optimizer.retrieve_memory("test_optimized", memory_type="short")
-        self.assertIsNotNone(memory_result)
-
-    @patch("litellm.completion")
-    async def test_researcher_topic_research(self, mock_completion):
-        """Test Researcher topic research with memory."""
-        # Mock LLM response
-        mock_completion.return_value = {
-            "choices": [{"message": {"content": '{"summary": "Fibonacci is a sequence..."}'}}],
-            "usage": {"total_tokens": 200},
-        }
-
-        # Test topic research
-        topic = "Fibonacci sequence"
-        result = await self.researcher.research_topic(topic)
-
-        # Verify result
-        self.assertIn("summary", result)
-        self.assertIn("Fibonacci", result["summary"])
-
-        # Verify memory storage
-        memory_result = self.researcher.retrieve_memory("test_research", memory_type="short")
-        self.assertIsNotNone(memory_result)
-
-    @patch("litellm.completion")
-    async def test_workflow_execution(self, mock_completion):
-        """Test complete workflow execution with memory."""
-        # Mock LLM responses
-        mock_completion.return_value = {
-            "choices": [{"message": {"content": "Mock response"}}],
-            "usage": {"total_tokens": 100},
-        }
-
-        # Define a sample task
-        sample_task = {
-            "id": "test_task_001",
-            "description": "Test workflow execution",
-            "requirements": ["Test requirement 1", "Test requirement 2"],
-        }
-
-        # Set initial state
-        self.workflow.set_initial_state(sample_task, task_id=sample_task["id"])
-
-        # Execute workflow
-        result = await self.workflow.execute_workflow()
-
-        # Verify result
-        self.assertIn("status", result)
-        self.assertEqual(result["status"], "completed")
-        self.assertIn("results", result)
-
-        # Verify memory storage
-        task_history = self.workflow.get_task_history(sample_task["id"])
-        self.assertGreater(len(task_history), 0, "Task history should not be empty")
-
-        # Verify memory recovery
-        recovery_result = self.workflow.recover_task(sample_task["id"])
-        self.assertTrue(recovery_result, "Task recovery should be successful")
-
-    @patch("litellm.completion")
-    async def test_memory_consolidation(self, mock_completion):
-        """Test memory consolidation."""
-        # Mock LLM responses
-        mock_completion.return_value = {
-            "choices": [{"message": {"content": "Mock response"}}],
-            "usage": {"total_tokens": 100},
-        }
-
-        # Define a sample task
-        sample_task = {
-            "id": "test_consolidation_001",
-            "description": "Test memory consolidation",
-            "requirements": ["Test consolidation"],
-        }
-
-        # Set initial state
-        self.workflow.set_initial_state(sample_task, task_id=sample_task["id"])
-
-        # Execute workflow
-        result = await self.workflow.execute_workflow()
-
-        # Consolidate memory
-        self.memory_manager.consolidate_memory(sample_task["id"])
-
-        # Verify long-term memory
-        long_term_results = self.memory_manager.retrieve_long_term(
-            sample_task["description"],
-            limit=5
-        )
-        self.assertGreater(len(long_term_results), 0, "Long-term memory should contain results")
-
-    async def test_memory_fallback(self):
-        """Test memory fallback when memory manager is not available."""
-        # Create agent without memory manager
-        agent_no_memory = Analyst()
-
-        # Test memory operations without memory manager
-        store_result = agent_no_memory.store_memory("test_key", "test_value")
-        self.assertFalse(store_result, "Memory operations should fail without memory manager")
-
-        retrieve_result = agent_no_memory.retrieve_memory("test_key")
-        self.assertIsNone(retrieve_result, "Memory retrieval should return None without memory manager")
-
-    async def test_error_handling(self):
-        """Test error handling in agents."""
-        # Test with invalid input
-        with self.assertRaises(Exception):
-            await self.analyst.analyze_task(None)
-
-        with self.assertRaises(Exception):
-            await self.developer.develop_code(None, "python")
+    print("\n🎉 LLM-powered agent testing completed!")
 
 if __name__ == "__main__":
-    unittest.main()
+    asyncio.run(test_llm_agents())
 
-
-
-
